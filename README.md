# CSDAG
This repository contains the code and data for the paper *"Dynamic Connectivity of Multi-Arousal Sentiment and Feedback Loops based on Complex Network Analysis"*.

- **ABM.ipynb**: Implements the agent-based model (ABM) used in the paper, detailing the computational processes outlined in the manuscript.
- **Text_mining.ipynb**: Contains code for text processing and sentiment analysis.
- **Prediction.ipynb**: Includes the training and prediction code for modeling the transitions in node states.
- **Plot.ipynb**: Provides code for visualizing the results of the model simulations.

### Key Figures:

1. **CSDAG Framework**  
   Our proposed framework for health communication models various groups of agents on multi-layer networks.  
<<<<<<< HEAD
   ![CSDAG Framework](./graph/CSDAG.tif)

2. **Network Evolution**  
   The simulation results show the evolution of node states over time.  
   ![Network Evolution](./graph/network_evolution.png)
=======
   ![CSDAG Framework](./Graph/CSDAG.tif)

2. **Network Evolution**  
   The simulation results show the evolution of node states over time.  
   ![Network Evolution](./Graph/network_evolution.png)
>>>>>>> a794ccea

3. **Model Performance**  
   The method effectively captures the temporal dynamics of node states.  
   - Sentiment and metric trends:  
<<<<<<< HEAD
     ![Metric and Sentiment Trends](./graph/metric+sentiment_lines.png)
   - Media metrics and risk assessment:  
     ![Media Metric and Risk Trends](./graph/media_metric_risk_lines.png)
   - Parameter distribution with mean and 3SE bars:  
     ![Parameter Distribution](./graph/parameter_distribution_with_mean_and_3se_bars.png)
=======
     ![Metric and Sentiment Trends](./Graph/metric+sentiment_lines.png)
   - Media metrics and risk assessment:  
     ![Media Metric and Risk Trends](./Graph/media_metric_risk_lines.png)
   - Parameter distribution with mean and 3SE bars:  
     ![Parameter Distribution](./Graph/parameter_distribution_with_mean_and_3se_bars.png)
>>>>>>> a794ccea
<|MERGE_RESOLUTION|>--- conflicted
+++ resolved
@@ -6,37 +6,4 @@
 - **Prediction.ipynb**: Includes the training and prediction code for modeling the transitions in node states.
 - **Plot.ipynb**: Provides code for visualizing the results of the model simulations.
 
-### Key Figures:
-
-1. **CSDAG Framework**  
-   Our proposed framework for health communication models various groups of agents on multi-layer networks.  
-<<<<<<< HEAD
-   ![CSDAG Framework](./graph/CSDAG.tif)
-
-2. **Network Evolution**  
-   The simulation results show the evolution of node states over time.  
-   ![Network Evolution](./graph/network_evolution.png)
-=======
-   ![CSDAG Framework](./Graph/CSDAG.tif)
-
-2. **Network Evolution**  
-   The simulation results show the evolution of node states over time.  
-   ![Network Evolution](./Graph/network_evolution.png)
->>>>>>> a794ccea
-
-3. **Model Performance**  
-   The method effectively captures the temporal dynamics of node states.  
-   - Sentiment and metric trends:  
-<<<<<<< HEAD
-     ![Metric and Sentiment Trends](./graph/metric+sentiment_lines.png)
-   - Media metrics and risk assessment:  
-     ![Media Metric and Risk Trends](./graph/media_metric_risk_lines.png)
-   - Parameter distribution with mean and 3SE bars:  
-     ![Parameter Distribution](./graph/parameter_distribution_with_mean_and_3se_bars.png)
-=======
-     ![Metric and Sentiment Trends](./Graph/metric+sentiment_lines.png)
-   - Media metrics and risk assessment:  
-     ![Media Metric and Risk Trends](./Graph/media_metric_risk_lines.png)
-   - Parameter distribution with mean and 3SE bars:  
-     ![Parameter Distribution](./Graph/parameter_distribution_with_mean_and_3se_bars.png)
->>>>>>> a794ccea
+This structure should enhance the readability and professionalism of your project.